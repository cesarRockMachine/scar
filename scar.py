--- conflicted
+++ resolved
@@ -76,11 +76,7 @@
         else:
             Config.lambda_env_variables['Variables']['TIME_THRESHOLD'] = str(Config.lambda_timeout_threshold)
         if args.recursive:        
-<<<<<<< HEAD
             Config.lambda_env_variables['Variables']['RECURSIVE'] = str(True)
-=======
-            Config.lambda_env_variables['Variables']['RECURSIVE'] = str(True)            
->>>>>>> 287b0e34
         # Modify environment vars if necessary
         if args.env:
             StringUtils().parse_environment_variables(args.env)
@@ -715,6 +711,7 @@
         try:
             self.get_s3().put_bucket_notification_configuration( Bucket=bucket_name,
                                                                  NotificationConfiguration=notification )
+
         except ClientError as ce:
             print ("Error configuring S3 bucket: %s" % ce)            
 
