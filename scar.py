#! /usr/bin/python

# SCAR - Serverless Container-aware ARchitectures
# Copyright (C) GRyCAP - I3M - UPV
#
# Licensed under the Apache License, Version 2.0 (the "License");
# you may not use this file except in compliance with the License.
# You may obtain a copy of the License at
#
# http://www.apache.org/licenses/LICENSE-2.0
#
# Unless required by applicable law or agreed to in writing, software
# distributed under the License is distributed on an "AS IS" BASIS,
# WITHOUT WARRANTIES OR CONDITIONS OF ANY KIND, either express or implied.
# See the License for the specific language governing permissions and
# limitations under the License.

import argparse
import base64
import boto3
import configparser
import json
import os
import re
import shutil
import sys
import uuid
import zipfile
from botocore.exceptions import ClientError
from subprocess import call
from tabulate import tabulate

class Scar(object):
    """Implements most of the command line interface.
    These methods correspond directly to the commands that can
    be invoked via the command line interface.
    """

    def init(self, args):
        # Set lambda name
        if not args.name:
            Config.lambda_name = StringUtils().create_image_based_name(args.image_id)
        else:
            Config.lambda_name = args.name
        # Validate function name
        if not StringUtils().validate_function_name(Config.lambda_name):
            if args.verbose or args.json:
                StringUtils().print_json({"Error" : "Function name '%s' is not valid." % Config.lambda_name})
            else:
                print ("Error: Function name '%s' is not valid." % Config.lambda_name)
            sys.exit(1)
        aws_client = self.get_aws_client()
        # Check if function exists
        aws_client.check_function_name_exists(Config.lambda_name, (True if args.verbose or args.json else False))
        # Set the rest of the parameters
        Config.lambda_handler = Config.lambda_name + ".lambda_handler"
        if args.script:
            Config.lambda_zip_file = {"ZipFile": self.create_zip_file(Config.lambda_name, args.script)}
            Config.lambda_env_variables['Variables']['INIT_SCRIPT_PATH'] = "/var/task/init_script.sh"
        else:
            Config.lambda_zip_file = {"ZipFile": self.create_zip_file(Config.lambda_name)}
        if args.memory:
            Config.lambda_memory = aws_client.check_memory(args.memory)
        if args.time:
            Config.lambda_time = aws_client.check_time(args.time)
        if args.description:
            Config.lambda_description = args.description
        if args.image_id:
            Config.lambda_env_variables['Variables']['IMAGE_ID'] = args.image_id
        # Modify environment vars if necessary
        if args.env:
            StringUtils().parse_environment_variables(args.env)
        # Update lambda tags
        Config.lambda_tags['owner'] = aws_client.get_user_name()

        # Call the AWS service
        result = Result()
        function_arn = ""
        try:
            lambda_response = aws_client.get_lambda().create_function(FunctionName=Config.lambda_name,
                                                         Runtime=Config.lambda_runtime,
                                                         Role=Config.lambda_role,
                                                         Handler=Config.lambda_handler,
                                                         Code=Config.lambda_zip_file,
                                                         Environment=Config.lambda_env_variables,
                                                         Description=Config.lambda_description,
                                                         Timeout=Config.lambda_time,
                                                         MemorySize=Config.lambda_memory,
                                                         Tags=Config.lambda_tags)
            # Parse results
            function_arn = lambda_response['FunctionArn']
            result.append_to_verbose('LambdaOutput', lambda_response)
            result.append_to_json('LambdaOutput', {'AccessKey' : aws_client.get_access_key(),
                                                   'FunctionArn' : lambda_response['FunctionArn'],
                                                   'Timeout' : lambda_response['Timeout'],
                                                   'MemorySize' : lambda_response['MemorySize'],
                                                   'FunctionName' : lambda_response['FunctionName']})
            result.append_to_plain_text("Function '%s' successfully created." % Config.lambda_name)

        except ClientError as ce:
            print ("Error initializing lambda function: %s" % ce)
            sys.exit(1)
        finally:
            # Remove the zip created in the operation
            os.remove(Config.zif_file_path)

        # Create log group
        log_group_name = '/aws/lambda/' + Config.lambda_name
        try:
            cw_response = aws_client.get_log().create_log_group(
                logGroupName=log_group_name,
                tags={ 'owner' : aws_client.get_user_name(),
                       'createdby' : 'scar' }
            )
            # Parse results
            result.append_to_verbose('CloudWatchOuput', cw_response)
            result.append_to_json('CloudWatchOutput', {'RequestId' : cw_response['ResponseMetadata']['RequestId'],
                                                       'HTTPStatusCode' : cw_response['ResponseMetadata']['HTTPStatusCode']})
            result.append_to_plain_text("Log group '/aws/lambda/%s' successfully created." % Config.lambda_name)

        except ClientError as ce:
            if ce.response['Error']['Code'] == 'ResourceAlreadyExistsException':
                result.add_warning_message("Using existent log group '%s'" % log_group_name)
            else:
                print ("Error creating log groups: %s" % ce)
        # Set retention policy into the log group
        try:
            aws_client.get_log().put_retention_policy(logGroupName=log_group_name,
                                                        retentionInDays=30)
        except ClientError as ce:
            print ("Error setting log retention policy: %s" % ce)

        # Add even source to lambda function
        if args.event_source:
            try:
                aws_client.check_and_create_s3_bucket(args.event_source)
                aws_client.add_lambda_permissions(args.event_source)
                aws_client.create_trigger_from_bucket(args.event_source, function_arn)
            except ClientError as ce:
                print ("Error creating the event source: %s" % ce)

        # Show results
        result.print_results(json=args.json, verbose=args.verbose)

    def ls(self, args):
        aws_client = self.get_aws_client()
        result = Result()
        try:
            # Get the filtered resources from AWS
            lambda_functions = aws_client.get_all_functions()
            # Create the data structure
            functions_parsed_info = []
            functions_full_info = []
            for lambda_function in lambda_functions:
                parsed_function = {'Name' : lambda_function['Configuration']['FunctionName'],
                            'Memory' : lambda_function['Configuration']['MemorySize'],
                            'Timeout' : lambda_function['Configuration']['Timeout'],
                            'Image_id': lambda_function['Configuration']['Environment']['Variables']['IMAGE_ID']}
                functions_full_info.append(lambda_function)
                functions_parsed_info.append(parsed_function)

            result.append_to_verbose('LambdaOutput', functions_full_info)
            result.append_to_json('Functions', functions_parsed_info)

            # Parse output
            if args.verbose:
                result.print_verbose_result()
            elif args.json:
                result.print_json_result()
            else:
                result.generate_table(functions_parsed_info)

        except ClientError as ce:
            print ("Error listing the resources: %s" % ce)


    def run(self, args):
        aws_client = self.get_aws_client()
        # Check if function not exists
        aws_client.check_function_name_not_exists(args.name, (True if args.verbose or args.json else False))
        # Set call parameters
        invocation_type = 'RequestResponse'
        log_type = 'Tail'
        if args.async:
            invocation_type = 'Event'
            log_type = 'None'
        # Modify memory if necessary
        if args.memory:
            aws_client.update_function_memory(args.name, args.memory)
        # Modify timeout if necessary
        if args.time:
            aws_client.update_function_timeout(args.name, args.time)
        # Modify environment vars if necessary
        if args.env:
            aws_client.update_function_env_variables(args.name, args.env)

        script = ""
        # Parse the function script
        if args.script:
            script = "{ \"script\" : \"%s\"}" % StringUtils().escape_string(args.script.read())
        # Or parse the container arguments
        elif args.cont_args:
            script = "{ \"cmd_args\" : %s }" % StringUtils().escape_list(args.cont_args)

        # Invoke lambda function
        response = {}
        try:
            response = aws_client.get_lambda().invoke(FunctionName=args.name,
                                                  InvocationType=invocation_type,
                                                  LogType=log_type,
                                                  Payload=script)
        except ClientError as ce:
            print ("Error invoking lambda function: %s" % ce)

        # Decode and parse the payload
        response = StringUtils().parse_payload(response)
        if "FunctionError" in response:
            if "Task timed out" in response['Payload']:
                # Find the timeout time
                message = StringUtils().find_expression('(Task timed out .* seconds)', str(response['Payload']))
                # Modify the error message
                message = message.replace("Task", "Function '%s'" % args.name)
                if args.verbose or args.json:
                    StringUtils().print_json({"Error" : message})
                else:
                    print ("Error: %s" % message)
            else:
                print ("Error in function response: %s" % response['Payload'])
            sys.exit(1)


        result = Result()
        if args.async:
            # Prepare the outputs
            result.append_to_verbose('LambdaOutput', response)
            result.append_to_json('LambdaOutput', {'StatusCode' : response['StatusCode'],
                                                       'RequestId' : response['ResponseMetadata']['RequestId']})
            result.append_to_plain_text("Function '%s' launched correctly" % args.name)

        else:
            # Transform the base64 encoded results to something legible
            response = StringUtils().parse_base64_response_values(response)
            # Extract log_group_name and log_stream_name from the payload
            response = StringUtils().parse_log_ids(response)
            # Prepare the outputs
            result.append_to_verbose('LambdaOutput', response)
            result.append_to_json('LambdaOutput', {'StatusCode' : response['StatusCode'],
                                                   'Payload' : response['Payload'],
                                                   'LogGroupName' : response['LogGroupName'],
                                                   'LogStreamName' : response['LogStreamName'],
                                                   'RequestId' : response['ResponseMetadata']['RequestId']})

            result.append_to_plain_text('SCAR: Request Id: %s' % response['ResponseMetadata']['RequestId'])
            result.append_to_plain_text(response['Payload'])

        # Show results
        result.print_results(json=args.json, verbose=args.verbose)

    def rm(self, args):
        aws_client = self.get_aws_client()
        if args.all:
            lambda_functions = aws_client.get_all_functions()
            for function in lambda_functions:
                aws_client.delete_resources(function['Configuration']['FunctionName'], args.json, args.verbose)
        else:
            aws_client.delete_resources(args.name, args.json, args.verbose)

    def create_zip_file(self, file_name, script_path=None):
        # Set generic lambda function name
        function_name = file_name + '.py'
        # Copy file to avoid messing with the repo files
        # We have to rename because the function name afects the handler name
        shutil.copy(Config.dir_path + '/lambda/scarsupervisor.py', function_name)
        # Zip the function file
        with zipfile.ZipFile(Config.zif_file_path, 'w') as zf:
            # Lambda function code
            zf.write(function_name)
            # Udocker script code
            zf.write(Config.dir_path + '/lambda/udocker', 'udocker')
            # Udocker libs
            zf.write(Config.dir_path + '/lambda/udocker-1.1.0-RC2.tar.gz', 'udocker-1.1.0-RC2.tar.gz')
            os.remove(function_name)
            if script_path:
                zf.write(script_path, 'init_script.sh')
        # Return the zip as an array of bytes
        with open(Config.zif_file_path, 'rb') as f:
            return f.read()

    def get_log_streams(self, log_group_name):
        log_streams = []
        response = self.get_aws_client().get_log().describe_log_streams(logGroupName=log_group_name)
        for log_stream in response['logStreams']:
            log_streams.append(log_stream['logStreamName'])
            
        while(('nextToken' in response) and response['nextToken']):
            response = self.get_aws_client().get_log().describe_log_streams(logGroupName=log_group_name,
                                                                            nextToken=response['nextToken'])
            for log_stream in response['logStreams']:
                log_streams.append(log_stream['logStreamName'])
        return log_streams

    def log(self, args):
        try:
            log_group_name = "/aws/lambda/%s" % args.name
            full_msg = ""            
            if args.log_stream_name:   
                response = self.get_aws_client().get_log().filter_log_events(logGroupName=log_group_name)
                data = []

                for event in response['events']:
                    data.append((event['message'], event['timestamp']))
           
                while(('nextToken' in response) and response['nextToken']):
                    response = self.get_aws_client().get_log().filter_log_events(logGroupName=log_group_name, 
                                                                                 nextToken=response['nextToken'])
                    for event in response['events']:
                        data.append((event['message'], event['timestamp']))
                
                sorted_data = sorted(data, key=lambda time: time[1])
                for sdata in sorted_data:
                    full_msg += sdata[0]
            
            else:
                response = self.get_aws_client().get_log().get_log_events(
                    logGroupName=log_group_name,
                    logStreamName=args.log_stream_name,
                    startFromHead=True
                )
                for event in response['events']:
                    full_msg += event['message']

            response['completeMessage'] = full_msg
            if args.request_id:
                print (self.parse_logs(full_msg, args.request_id))
            else:
                print (full_msg)
<<<<<<< HEAD
=======

>>>>>>> 65ee1d0d
        except ClientError as ce:
            print(ce)

    def parse_logs(self, logs, request_id):
        full_msg = ""
        logging = False
        lines = logs.split('\n')
        for line in lines:
            if line.startswith('REPORT') and request_id in line:
                full_msg += line + '\n'
                return full_msg
            if logging:
                full_msg += line + '\n'
            if line.startswith('START') and request_id in line:
                full_msg += line + '\n'
                logging = True

    def get_aws_client(self):
        return AwsClient()

class StringUtils(object):

    def create_image_based_name(self, image_id):
        parsed_id = image_id.replace('/', ',,,').replace(':', ',,,').split(',,,')
        name = 'scar-%s' % '-'.join(parsed_id)
        i = 1
        while AwsClient().find_function_name(name):
            name = 'scar-%s-%s' % ('-'.join(parsed_id), str(i))
            i = i + 1
        return name

    def validate_function_name(self, name):
        aws_name_regex = "((arn:(aws|aws-us-gov):lambda:)?([a-z]{2}(-gov)?-[a-z]+-\d{1}:)?(\d{12}:)?(function:)?([a-zA-Z0-9-]+)(:($LATEST|[a-zA-Z0-9-]+))?)"
        pattern = re.compile(aws_name_regex)
        func_name = pattern.match(name)
        return func_name and (func_name.group() == name)

    def find_expression(self, rgx_pattern, string_to_search):
        '''Returns the first group that matches the rgx_pattern in the string_to_search'''
        pattern = re.compile(rgx_pattern)
        match = pattern.search(string_to_search)
        if  match :
            return match.group()

    def base64_to_utf8(self, value):
        return base64.b64decode(value).decode('utf8')

    def escape_list(self, values):
        result = []
        for value in values:
            result.append(self.escape_string(value))
        return str(result).replace("'", "\"")

    def escape_string(self, value):
        value = value.replace("\\", "\\/").replace('\n', '\\n')
        value = value.replace('"', '\\"').replace("\/", "\\/")
        value = value.replace("\b", "\\b").replace("\f", "\\f")
        return value.replace("\r", "\\r").replace("\t", "\\t")

    def parse_payload(self, value):
        value['Payload'] = value['Payload'].read().decode("utf-8")[1:-1].replace('\\n', '\n')
        return value

    def parse_base64_response_values(self, value):
        value['LogResult'] = self.base64_to_utf8(value['LogResult'])
        value['ResponseMetadata']['HTTPHeaders']['x-amz-log-result'] = self.base64_to_utf8(value['ResponseMetadata']['HTTPHeaders']['x-amz-log-result'])
        return value

    def parse_log_ids(self, value):
        parsed_output = value['Payload'].split('\n')
        value['LogGroupName'] = parsed_output[1][22:]
        value['LogStreamName'] = parsed_output[2][23:]
        return value

    def print_json(self, value):
        print(json.dumps(value))

    def parse_environment_variables(self, env_vars):
        for var in env_vars:
            var_parsed = var.split("=")
            # Add an specific prefix to be able to find the variables defined by the user
            Config.lambda_env_variables['Variables']['CONT_VAR_' + var_parsed[0]] = var_parsed[1]

class Config(object):

    lambda_name = "scar-%s" % str(uuid.uuid4())
    lambda_runtime = "python3.6"
    lambda_handler = lambda_name + ".lambda_handler"
    lambda_role = "arn:aws:iam::974349055189:role/lambda-s3-execution-role"
    lambda_region = 'us-east-1'
    lambda_env_variables = {"Variables" : {"UDOCKER_DIR":"/tmp/home/.udocker",
                                           "UDOCKER_TARBALL":"/var/task/udocker-1.1.0-RC2.tar.gz"}}
    lambda_memory = 128
    lambda_time = 300
    lambda_description = "Automatically generated lambda function"
    lambda_tags = { 'createdby' : 'scar' }

    version = "v0.0.1"

    dir_path = os.path.dirname(os.path.realpath(__file__))

    zif_file_path = dir_path + '/function.zip'

    config = configparser.ConfigParser()

    def create_config_file(self, file_dir):

        self.config['scar'] = {'lambda_name' : "scar_function",
                          'lambda_description' : "Automatically generated lambda function",
                          'lambda_memory' : Config.lambda_memory,
                          'lambda_time' : Config.lambda_time,
                          'lambda_region' : 'us-east-1'}
        with open(file_dir + "/scar.cfg", "w") as configfile:
            self.config.write(configfile)

    def check_config_file(self):
        scar_dir = os.path.expanduser("~") + "/.scar"
        # Check if the scar directory exists
        if os.path.isdir(scar_dir):
            # Check if the config file exists
            if os.path.isfile(scar_dir + "/scar.cfg"):
                self.config.read(scar_dir + "/scar.cfg")
                self.parse_config_file_values()
            else:
                self.create_config_file(scar_dir)
        else:
            # Create scar dir
            call(["mkdir", "-p", scar_dir])
            self.create_config_file(scar_dir)

    def parse_config_file_values(self):
        scar_config = Config.config['scar']
        if 'lambda_name' in scar_config:
            self.lambda_name = scar_config.get('lambda_name')
            self.lambda_handler = Config.lambda_name + ".lambda_handler"
        Config.lambda_role = scar_config.get('lambda_role', fallback=Config.lambda_role)
        Config.lambda_region = scar_config.get('lambda_region', fallback=Config.lambda_region)
        Config.lambda_memory = scar_config.getint('lambda_memory', fallback=Config.lambda_memory)
        Config.lambda_time = scar_config.getint('lambda_time', fallback=Config.lambda_time)
        Config.lambda_description = scar_config.get('lambda_description', fallback=Config.lambda_description)

class AwsClient(object):

    def check_memory(self, lambda_memory):
        """ Check if the memory introduced by the user is correct.
        If the memory is not specified in 64mb increments,
        transforms the request to the next available increment."""
        if (lambda_memory < 128) or (lambda_memory > 1536):
            raise Exception('Incorrect memory size specified')
        else:
            res = lambda_memory % 64
            if (res == 0):
                return lambda_memory
            else:
                return lambda_memory - res + 64

    def check_time(self, lambda_time):
        if (lambda_time <= 0) or (lambda_time > 300):
            raise Exception('Incorrect time specified')
        return lambda_time

    def get_user_name(self):
        try:
            return self.get_iam().get_user()['User']['UserName']
        except ClientError as ce:
            # If the user doesn't have access rights to IAM
            return StringUtils().find_expression('(?<=user\/)(\S+)', str(ce))

    def get_access_key(self):
        session = boto3.Session()
        credentials = session.get_credentials()
        return credentials.access_key

    def get_boto3_client(self, client_name, region=None):
        if region is None:
            region = Config.lambda_region
        return boto3.client(client_name, region_name=region)

    def get_lambda(self, region=None):
        return self.get_boto3_client('lambda', region)

    def get_log(self, region=None):
        return self.get_boto3_client('logs', region)

    def get_iam(self, region=None):
        return self.get_boto3_client('iam', region)

    def get_resource_groups_tagging_api(self, region=None):
        return self.get_boto3_client('resourcegroupstaggingapi', region)

    def get_s3(self, region=None):
        return self.get_boto3_client('s3', region)

    def find_function_name(self, function_name):
        try:
            paginator = AwsClient().get_lambda().get_paginator('list_functions')
            for functions in paginator.paginate():
                for lfunction in functions['Functions']:
                    if function_name == lfunction['FunctionName']:
                        return True
            return False
        except ClientError as ce:
            print ("Error listing the lambda functions: %s" % ce)
            sys.exit(1)

    def check_function_name_not_exists(self, function_name, json):
        if not self.find_function_name(function_name):
            if json:
                StringUtils().print_json({"Error" : "Function '%s' doesn't exist." % function_name})
            else:
                print("Error: Function '%s' doesn't exist." % function_name)
            sys.exit(1)

    def check_function_name_exists(self, function_name, json):
        if self.find_function_name(function_name):
            if json:
                StringUtils().print_json({"Error" : "Function '%s' already exists." % function_name})
            else:
                print ("Error: Function '%s' already exists." % function_name)
            sys.exit(1)

    def update_function_timeout(self, function_name, timeout):
        try:
            self.get_lambda().update_function_configuration(FunctionName=function_name,
                                                                   Timeout=self.check_time(timeout))
        except ClientError as ce:
            print ("Error updating lambda function timeout: %s" % ce)

    def update_function_memory(self, function_name, memory):
        try:
            self.get_lambda().update_function_configuration(FunctionName=function_name,
                                                                   MemorySize=self.check_memory(memory))
        except ClientError as ce:
            print ("Error updating lambda function memory: %s" % ce)

    def get_function_environment_variables(self, function_name):
        return self.get_lambda().get_function(FunctionName=function_name)['Configuration']['Environment']

    def update_function_env_variables(self, function_name, env_vars):
        try:
            # Retrieve the global variables already defined
            Config.lambda_env_variables = self.get_function_environment_variables(function_name)
            StringUtils().parse_environment_variables(env_vars)
            self.get_lambda().update_function_configuration(FunctionName=function_name,
                                                                    Environment=Config.lambda_env_variables)
        except ClientError as ce:
            print ("Error updating the environment variables of the lambda function: %s" % ce)

    def create_trigger_from_bucket(self, bucket_name, function_arn):
        try:
            self.get_s3().put_bucket_notification_configuration(Bucket=bucket_name,
                                                                 NotificationConfiguration={
                                                                     "LambdaFunctionConfigurations": [
                                                                        {
                                                                            "Id": "string",
                                                                            "LambdaFunctionArn": function_arn,
                                                                            "Events": [ "s3:ObjectCreated:*" ],
                                                                            "Filter": {
                                                                                "Key": {
                                                                                    "FilterRules": [
                                                                                        {
                                                                                            "Name": "prefix",
                                                                                            "Value": "input/"
                                                                                        }
                                                                                    ]
                                                                                }
                                                                            }
                                                                        }
                                                                     ]}
                                                                )

        except ClientError as ce:
            print ("Error configuring S3 bucket: %s" % ce)

    def add_lambda_permissions(self, bucket_name):
        try:
            self.get_lambda().add_permission(FunctionName=Config.lambda_name,
                                             StatementId=str(uuid.uuid4()),
                                             Action="lambda:InvokeFunction",
                                             Principal="s3.amazonaws.com",
                                             SourceArn='arn:aws:s3:::%s' % bucket_name
                                            )
        except ClientError as ce:
            print ("Error setting lambda permissions: %s" % ce)

    def check_and_create_s3_bucket(self, bucket_name):
        try:
            buckets = self.get_s3().list_buckets()
            # Search for the bucket
            found_bucket = [bucket for bucket in buckets['Buckets'] if bucket['Name'] == bucket_name]
            if not found_bucket:
                # Create the bucket if not found
                self.create_s3_bucket(bucket_name)
            # Add folder structure
            self.add_s3_bucket_folders(bucket_name)
        except ClientError as ce:
            print ("Error getting the S3 buckets list: %s" % ce)

    def create_s3_bucket(self, bucket_name):
        try:
            self.get_s3().create_bucket(ACL='private', Bucket=bucket_name)
        except ClientError as ce:
            print ("Error creating the S3 bucket '%s': %s" % (bucket_name, ce))

    def add_s3_bucket_folders(self, bucket_name):
        try:
            self.get_s3().put_object(Bucket=bucket_name, Key="input/")
            self.get_s3().put_object(Bucket=bucket_name, Key="output/")
        except ClientError as ce:
            print ("Error creating the S3 bucket '%s' folders: %s" % (bucket_name, ce))

    def get_functions_arn_list(self):
        arn_list = []
        # Creation of a function filter by tags
        client = self.get_resource_groups_tagging_api()
        tag_filters = [ { 'Key': 'owner', 'Values': [ self.get_user_name() ] },
                        { 'Key': 'createdby', 'Values': ['scar'] } ]
        try:
            response = client.get_resources(TagFilters=tag_filters,
                                                 TagsPerPage=100)
        except ClientError as ce:
            print ("Error getting function arn by tag: %s" % ce)
        for function in response['ResourceTagMappingList']:
            arn_list.append(function['ResourceARN'])
        return arn_list

    def get_all_functions(self):
        function_list = []
        # Get the filtered resources from AWS
        filtered_functions = self.get_functions_arn_list()
        try:
            for function_arn in filtered_functions:
                function_list.append(self.get_lambda().get_function(FunctionName=function_arn))
        except ClientError as ce:
            print ("Error getting function info by arn: %s" % ce)
        return function_list

    def delete_lambda_function(self, function_name, result):
        try:
            # Delete the lambda function
            lambda_response = self.get_lambda().delete_function(FunctionName=function_name)
            result.append_to_verbose('LambdaOutput', lambda_response)
            result.append_to_json('LambdaOutput', { 'RequestId' : lambda_response['ResponseMetadata']['RequestId'],
                                         'HTTPStatusCode' : lambda_response['ResponseMetadata']['HTTPStatusCode'] })
            result.append_to_plain_text("Function '%s' successfully deleted." % function_name)
        except ClientError as ce:
            print ("Error deleting the lambda function: %s" % ce)

    def delete_cloudwatch_group(self, function_name, result):
        try:
            # Delete the cloudwatch log group
            log_group_name = '/aws/lambda/%s' % function_name
            cw_response = self.get_log().delete_log_group(logGroupName=log_group_name)
            result.append_to_verbose('CloudWatchOuput', cw_response)
            result.append_to_json('CloudWatchOutput', { 'RequestId' : cw_response['ResponseMetadata']['RequestId'],
                                             'HTTPStatusCode' : cw_response['ResponseMetadata']['HTTPStatusCode'] })
            result.append_to_plain_text("Log group '%s' successfully deleted." % function_name)
        except ClientError as ce:
            if ce.response['Error']['Code'] == 'ResourceNotFoundException':
                result.add_warning_message("Cannot delete log group '%s'. Group not found." % log_group_name)
            else:
                print ("Error deleting the cloudwatch log: %s" % ce)

    def delete_resources(self, function_name, json, verbose):
        result = Result()
        self.check_function_name_not_exists(function_name, json or verbose)
        self.delete_lambda_function(function_name, result)
        self.delete_cloudwatch_group(function_name, result)
        # Show results
        result.print_results(json, verbose)

class Result(object):

    def __init__(self):
        self.verbose = {}
        self.json = {}
        self.plain_text = ""

    def append_to_verbose(self, key, value):
        self.verbose[key] = value

    def append_to_json(self, key, value):
        self.json[key] = value

    def append_to_plain_text(self, value):
        self.plain_text += value + "\n"

    def print_verbose_result(self):
        print(json.dumps(self.verbose))

    def print_json_result(self):
        print(json.dumps(self.json))

    def print_plain_text_result(self):
        print(self.plain_text)

    def print_results(self, json=False, verbose=False):
        # Verbose output has precedence against json output
        if verbose:
            self.print_verbose_result()
        elif json:
            self.print_json_result()
        else:
            self.print_plain_text_result()

    def generate_table(self, functions_info):
        headers = ['NAME', 'MEMORY', 'TIME', 'IMAGE_ID']
        table = []
        for function in functions_info:
            table.append([function['Name'],
                          function['Memory'],
                          function['Timeout'],
                          function['Image_id']])
        print (tabulate(table, headers))

    def add_warning_message(self, message):
        self.append_to_verbose('Warning', message)
        self.append_to_json('Warning', message)
        self.append_to_plain_text ("Warning: %s" % message)

class CmdParser(object):

    def __init__(self):
        scar = Scar()
        self.parser = argparse.ArgumentParser(prog="scar",
                                              description="Deploy containers in serverless architectures",
                                              epilog="Run 'scar COMMAND --help' for more information on a command.")
        subparsers = self.parser.add_subparsers(title='Commands')

        # Create the parser for the 'version' command
        self.parser.add_argument('--version', action='version', version='%(prog)s ' + Config.version)

        # 'init' command
        parser_init = subparsers.add_parser('init', help="Create lambda function")
        # Set default function
        parser_init.set_defaults(func=scar.init)
        # Set the positional arguments
        parser_init.add_argument("image_id", help="Container image id (i.e. centos:7)")
        # Set the optional arguments
        parser_init.add_argument("-d", "--description", help="Lambda function description.")
        parser_init.add_argument("-e", "--env", action='append', help="Pass environment variable to the container (VAR=val). Can be defined multiple times.")
        parser_init.add_argument("-n", "--name", help="Lambda function name")
        parser_init.add_argument("-m", "--memory", type=int, help="Lambda function memory in megabytes. Range from 128 to 1536 in increments of 64")
        parser_init.add_argument("-t", "--time", type=int, help="Lambda function maximum execution time in seconds. Max 300.")
        parser_init.add_argument("-j", "--json", help="Return data in JSON format", action="store_true")
        parser_init.add_argument("-v", "--verbose", help="Show the complete aws output in json format", action="store_true")
        parser_init.add_argument("-s", "--script", help="Path to the input file passed to the function")
        parser_init.add_argument("-es", "--event_source", help="Name specifying the source of the events that will launch the lambda function. Only supporting buckets right now.")

        # 'ls' command
        parser_ls = subparsers.add_parser('ls', help="List lambda functions")
        parser_ls.set_defaults(func=scar.ls)
        parser_ls.add_argument("-j", "--json", help="Return data in JSON format", action="store_true")
        parser_ls.add_argument("-v", "--verbose", help="Show the complete aws output in json format", action="store_true")

        # 'run' command
        parser_run = subparsers.add_parser('run', help="Deploy function")
        parser_run.set_defaults(func=scar.run)
        parser_run.add_argument("name", help="Lambda function name")
        parser_run.add_argument("-m", "--memory", type=int, help="Lambda function memory in megabytes. Range from 128 to 1536 in increments of 64")
        parser_run.add_argument("-t", "--time", type=int, help="Lambda function maximum execution time in seconds. Max 300.")
        parser_run.add_argument("-e", "--env", action='append', help="Pass environment variable to the container (VAR=val). Can be defined multiple times.")
        parser_run.add_argument("--async", help="Tell Scar to wait or not for the lambda function return", action="store_true")
        parser_run.add_argument("-s", "--script", nargs='?', type=argparse.FileType('r'), help="Path to the input file passed to the function")
        parser_run.add_argument("-j", "--json", help="Return data in JSON format", action="store_true")
        parser_run.add_argument("-v", "--verbose", help="Show the complete aws output in json format", action="store_true")
        parser_run.add_argument('cont_args', nargs=argparse.REMAINDER, help="Arguments passed to the container.")

        # Create the parser for the 'rm' command
        parser_rm = subparsers.add_parser('rm', help="Delete function")
        parser_rm.set_defaults(func=scar.rm)
        group = parser_rm.add_mutually_exclusive_group(required=True)
        group.add_argument("-n", "--name", help="Lambda function name")
        group.add_argument("-a", "--all", help="Delete all lambda functions", action="store_true")
        parser_rm.add_argument("-j", "--json", help="Return data in JSON format", action="store_true")
        parser_rm.add_argument("-v", "--verbose", help="Show the complete aws output in json format", action="store_true")

        # 'log' command
        parser_log = subparsers.add_parser('log', help="Show the logs for the lambda function")
<<<<<<< HEAD
        parser_log.set_defaults(func=scar.log)        
        parser_log.add_argument("name", help="Lambda function name")
        parser_log.add_argument("-a", "--all", help="Return all the log streams", action="store_true")         
        parser_log.add_argument("-ls", "--log_stream_name", help="Return the output for the log stream specified.")
        parser_log.add_argument("-ri", "--request_id", help="Return the output for the request id specified.")
        
=======
        parser_log.set_defaults(func=scar.log)
        parser_log.add_argument("log_group_name", help="The name of the log group.")
        parser_log.add_argument("log_stream_name", help="The name of the log stream.")
        parser_log.add_argument("-ri", "--request_id", help="Id of the request that generated the log.")

>>>>>>> 65ee1d0d
    def execute(self):
        Config().check_config_file()
        """Command parsing and selection"""
        args = self.parser.parse_args()
        try:
            args.func(args)
        except AttributeError as ae:
            print("Error: %s" % ae)
            print("Use scar -h to see the options available")

if __name__ == "__main__":
    CmdParser().execute()<|MERGE_RESOLUTION|>--- conflicted
+++ resolved
@@ -334,10 +334,7 @@
                 print (self.parse_logs(full_msg, args.request_id))
             else:
                 print (full_msg)
-<<<<<<< HEAD
-=======
-
->>>>>>> 65ee1d0d
+                
         except ClientError as ce:
             print(ce)
 
@@ -817,20 +814,12 @@
 
         # 'log' command
         parser_log = subparsers.add_parser('log', help="Show the logs for the lambda function")
-<<<<<<< HEAD
         parser_log.set_defaults(func=scar.log)        
         parser_log.add_argument("name", help="Lambda function name")
         parser_log.add_argument("-a", "--all", help="Return all the log streams", action="store_true")         
         parser_log.add_argument("-ls", "--log_stream_name", help="Return the output for the log stream specified.")
         parser_log.add_argument("-ri", "--request_id", help="Return the output for the request id specified.")
         
-=======
-        parser_log.set_defaults(func=scar.log)
-        parser_log.add_argument("log_group_name", help="The name of the log group.")
-        parser_log.add_argument("log_stream_name", help="The name of the log stream.")
-        parser_log.add_argument("-ri", "--request_id", help="Id of the request that generated the log.")
-
->>>>>>> 65ee1d0d
     def execute(self):
         Config().check_config_file()
         """Command parsing and selection"""
